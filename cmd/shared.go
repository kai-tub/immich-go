package cmd

import (
	"context"
	"errors"
	"flag"
	"fmt"
	"io"
	"log/slog"
	"os"
	"strings"
	"time"

	"github.com/simulot/immich-go/helpers/configuration"
	"github.com/simulot/immich-go/helpers/fileevent"
	"github.com/simulot/immich-go/helpers/myflag"
	"github.com/simulot/immich-go/helpers/tzone"
	"github.com/simulot/immich-go/immich"
	"github.com/simulot/immich-go/ui"
	"github.com/telemachus/humane"
)

// SharedFlags collect all parameters that are common to all commands
type SharedFlags struct {
<<<<<<< HEAD
	ConfigurationFile string // Path to the configuration file to use
	Server            string // Immich server address (http://<your-ip>:2283/api or https://<your-domain>/api)
	API               string // Immich api endpoint (http://container_ip:3301)
	Key               string // API Key
	DeviceUUID        string // Set a device UUID
	APITrace          bool   // Enable API call traces
	LogLevel          string // Indicate the log level (string)
	Level             slog.Level
	Debug             bool   // Enable the debug mode
	TimeZone          string // Override default TZ
	SkipSSL           bool   // Skip SSL Verification
	NoUI              bool   // Disable user interface
	JSONLog           bool   // Enable JSON structured log
=======
	ConfigurationFile string        // Path to the configuration file to use
	Server            string        // Immich server address (http://<your-ip>:2283/api or https://<your-domain>/api)
	API               string        // Immich api endpoint (http://container_ip:3301)
	Key               string        // API Key
	DeviceUUID        string        // Set a device UUID
	APITrace          bool          // Enable API call traces
	NoLogColors       bool          // Disable log colors
	LogLevel          string        // Indicate the log level (string)
	Level             slog.Level    // Set the log level
	Debug             bool          // Enable the debug mode
	TimeZone          string        // Override default TZ
	SkipSSL           bool          // Skip SSL Verification
	ClientTimeout     time.Duration // Set the client request timeout
	NoUI              bool          // Disable user interface
	JSONLog           bool          // Enable JSON structured log
>>>>>>> 742df194

	Immich          immich.ImmichInterface // Immich client
	Log             *slog.Logger           // Logger
	Jnl             *fileevent.Recorder    // Program's logger
	LogFile         string                 // Log file name
	LogWriterCloser io.WriteCloser         // the log writer
	Banner          ui.Banner
}

func (app *SharedFlags) InitSharedFlags() {
	app.ConfigurationFile = configuration.DefaultConfigFile()
	app.LogFile = configuration.DefaultLogFile()
	app.APITrace = false
	app.Debug = false
	app.SkipSSL = false
	app.LogLevel = "INFO"
	app.NoUI = false
	app.JSONLog = false
	app.ClientTimeout = 5 * time.Minute
}

// SetFlag add common flags to a flagset
func (app *SharedFlags) SetFlags(fs *flag.FlagSet) {
	fs.StringVar(&app.ConfigurationFile, "use-configuration", app.ConfigurationFile, "Specifies the configuration to use")
	fs.StringVar(&app.Server, "server", app.Server, "Immich server address (http://<your-ip>:2283 or https://<your-domain>)")
	fs.StringVar(&app.API, "api", "", "Immich api endpoint (http://container_ip:3301)")
	fs.StringVar(&app.Key, "key", app.Key, "API Key")
	fs.StringVar(&app.DeviceUUID, "device-uuid", app.DeviceUUID, "Set a device UUID")
	fs.StringVar(&app.LogLevel, "log-level", app.LogLevel, "Log level (DEBUG|INFO|WARN|ERROR), default INFO")
	fs.StringVar(&app.LogFile, "log-file", app.LogFile, "Write log messages into the file")
	fs.BoolFunc("log-json", "Output line-delimited JSON file, default FALSE", myflag.BoolFlagFn(&app.JSONLog, app.JSONLog))
	fs.BoolFunc("api-trace", "enable api call traces", myflag.BoolFlagFn(&app.APITrace, app.APITrace))
	fs.BoolFunc("debug", "enable debug messages", myflag.BoolFlagFn(&app.Debug, app.Debug))
	fs.StringVar(&app.TimeZone, "time-zone", app.TimeZone, "Override the system time zone")
	fs.BoolFunc("skip-verify-ssl", "Skip SSL verification", myflag.BoolFlagFn(&app.SkipSSL, app.SkipSSL))
	fs.BoolFunc("no-ui", "Disable the user interface", myflag.BoolFlagFn(&app.NoUI, app.NoUI))
	fs.Func("client-timeout", "Set server calls timeout, default 1m", myflag.DurationFlagFn(&app.ClientTimeout, app.ClientTimeout))
}

func (app *SharedFlags) Start(ctx context.Context) error {
	var joinedErr error
	if app.Server != "" {
		app.Server = strings.TrimSuffix(app.Server, "/")
	}
	if app.TimeZone != "" {
		_, err := tzone.SetLocal(app.TimeZone)
		joinedErr = errors.Join(joinedErr, err)
	}

	if app.Jnl == nil {
		app.Jnl = fileevent.NewRecorder(nil)
	}

	if app.LogFile != "" {
		if app.LogWriterCloser == nil {
			err := configuration.MakeDirForFile(app.LogFile)
			if err != nil {
				return err
			}
			f, err := os.OpenFile(app.LogFile, os.O_APPEND|os.O_CREATE|os.O_WRONLY, 0o664)
			if err != nil {
				return err
			}
			err = app.Level.UnmarshalText([]byte(strings.ToUpper(app.LogLevel)))
			if err != nil {
				return err
			}
			app.SetLogWriter(f)
			app.LogWriterCloser = f
		}
	}

	// If the client isn't yet initialized
	if app.Immich == nil {
		if app.Server == "" && app.API == "" && app.Key == "" {
			conf, err := configuration.ConfigRead(app.ConfigurationFile)
			confExist := err == nil
			if confExist && app.Server == "" && app.Key == "" && app.API == "" {
				app.Server = conf.ServerURL
				app.Key = conf.APIKey
				app.API = conf.APIURL
			}
		}

		switch {
		case app.Server == "" && app.API == "":
			joinedErr = errors.Join(joinedErr, errors.New("missing -server, Immich server address (http://<your-ip>:2283 or https://<your-domain>)"))
		case app.Server != "" && app.API != "":
			joinedErr = errors.Join(joinedErr, errors.New("give either the -server or the -api option"))
		}
		if app.Key == "" {
			joinedErr = errors.Join(joinedErr, errors.New("missing -key"))
		}

		if joinedErr != nil {
			return joinedErr
		}

		// Connection details are saved into the configuration file
		conf := configuration.Configuration{
			ServerURL: app.Server,
			APIKey:    app.Key,
			APIURL:    app.API,
		}
		err := configuration.MakeDirForFile(app.ConfigurationFile)
		if err != nil {
			return err
		}
		err = conf.Write(app.ConfigurationFile)
		if err != nil {
			return fmt.Errorf("can't write into the configuration file: %w", err)
		}
		app.Log.Info("Connection to the server " + app.Server)

		app.Immich, err = immich.NewImmichClient(app.Server, app.Key, immich.OptionVerifySSL(app.SkipSSL), immich.OptionConnectionTimeout(app.ClientTimeout))
		if err != nil {
			return err
		}
		if app.API != "" {
			app.Immich.SetEndPoint(app.API)
		}
		if app.APITrace {
			app.Immich.EnableAppTrace(true)
		}
		if app.DeviceUUID != "" {
			app.Immich.SetDeviceUUID(app.DeviceUUID)
		}

		err = app.Immich.PingServer(ctx)
		if err != nil {
			return err
		}
		app.Log.Info("Server status: OK")

		user, err := app.Immich.ValidateConnection(ctx)
		if err != nil {
			return err
		}
		app.Log.Info(fmt.Sprintf("Connected, user: %s", user.Email))
	}
	return nil
}

func (app *SharedFlags) SetLogWriter(w io.Writer) {
	if app.JSONLog {
		app.Log = slog.New(slog.NewJSONHandler(w, &slog.HandlerOptions{}))
	} else {
		app.Log = slog.New(humane.NewHandler(w, &humane.Options{Level: app.Level}))
	}
	app.Jnl.SetLogger(app.Log)
}<|MERGE_RESOLUTION|>--- conflicted
+++ resolved
@@ -22,28 +22,12 @@
 
 // SharedFlags collect all parameters that are common to all commands
 type SharedFlags struct {
-<<<<<<< HEAD
-	ConfigurationFile string // Path to the configuration file to use
-	Server            string // Immich server address (http://<your-ip>:2283/api or https://<your-domain>/api)
-	API               string // Immich api endpoint (http://container_ip:3301)
-	Key               string // API Key
-	DeviceUUID        string // Set a device UUID
-	APITrace          bool   // Enable API call traces
-	LogLevel          string // Indicate the log level (string)
-	Level             slog.Level
-	Debug             bool   // Enable the debug mode
-	TimeZone          string // Override default TZ
-	SkipSSL           bool   // Skip SSL Verification
-	NoUI              bool   // Disable user interface
-	JSONLog           bool   // Enable JSON structured log
-=======
 	ConfigurationFile string        // Path to the configuration file to use
 	Server            string        // Immich server address (http://<your-ip>:2283/api or https://<your-domain>/api)
 	API               string        // Immich api endpoint (http://container_ip:3301)
 	Key               string        // API Key
 	DeviceUUID        string        // Set a device UUID
 	APITrace          bool          // Enable API call traces
-	NoLogColors       bool          // Disable log colors
 	LogLevel          string        // Indicate the log level (string)
 	Level             slog.Level    // Set the log level
 	Debug             bool          // Enable the debug mode
@@ -52,7 +36,6 @@
 	ClientTimeout     time.Duration // Set the client request timeout
 	NoUI              bool          // Disable user interface
 	JSONLog           bool          // Enable JSON structured log
->>>>>>> 742df194
 
 	Immich          immich.ImmichInterface // Immich client
 	Log             *slog.Logger           // Logger
