package files

import (
	"context"
	"io/fs"
	"path"
<<<<<<< HEAD
	"path/filepath"
	"sort"
=======
	"runtime"
>>>>>>> 772246bb
	"strings"
	"time"

	"github.com/simulot/immich-go/browser"
	"github.com/simulot/immich-go/helpers/fileevent"
	"github.com/simulot/immich-go/helpers/gen"
	"github.com/simulot/immich-go/immich"
	"github.com/simulot/immich-go/immich/metadata"
)

type fileLinks struct {
	image   string
	video   string
	sidecar string
}

type LocalAssetBrowser struct {
	fsyss      []fs.FS
	albums     map[string]string
	catalogs   map[fs.FS]map[string]map[string]fileLinks // per FS, DIR and base name
	log        *fileevent.Recorder
	sm         immich.SupportedMedia
	whenNoDate string
}

func NewLocalFiles(ctx context.Context, l *fileevent.Recorder, fsyss ...fs.FS) (*LocalAssetBrowser, error) {
	return &LocalAssetBrowser{
		fsyss:      fsyss,
		albums:     map[string]string{},
		catalogs:   map[fs.FS]map[string]map[string]fileLinks{},
		log:        l,
		whenNoDate: "FILE",
	}, nil
}

func (la *LocalAssetBrowser) SetSupportedMedia(sm immich.SupportedMedia) *LocalAssetBrowser {
	la.sm = sm
	return la
}

func (la *LocalAssetBrowser) SetWhenNoDate(opt string) *LocalAssetBrowser {
	la.whenNoDate = opt
	return la
}

func (la *LocalAssetBrowser) Prepare(ctx context.Context) error {
	for _, fsys := range la.fsyss {
		err := la.passOneFsWalk(ctx, fsys)
		if err != nil {
			return err
		}
	}

	return nil
}

func (la *LocalAssetBrowser) passOneFsWalk(ctx context.Context, fsys fs.FS) error {
	fsCatalog := map[string]map[string]fileLinks{}
	err := fs.WalkDir(fsys, ".",
		func(name string, d fs.DirEntry, err error) error {
			if err != nil {
				return err
			}
			if d.IsDir() {
				fsCatalog[name] = map[string]fileLinks{}
				return nil
			}

			select {
			case <-ctx.Done():
				// If the context has been cancelled, return immediately
				return ctx.Err()
			default:
				dir, base := filepath.Split(name)
				dir = strings.TrimSuffix(dir, "/")
				if dir == "" {
					dir = "."
				}
				ext := filepath.Ext(base)
				mediaType := la.sm.TypeFromExt(ext)

				if mediaType == immich.TypeUnknown {
					la.log.Record(ctx, fileevent.DiscoveredUnsupported, nil, name, "reason", "unsupported file type")
					return nil
				}

				linkBase := strings.TrimSuffix(base, ext)
				for {
					e := path.Ext(linkBase)
					if la.sm.IsMedia(e) {
						linkBase = strings.TrimSuffix(linkBase, e)
						continue
					}
					break
				}
				dirLinks := fsCatalog[dir]
				links := dirLinks[linkBase]

				switch mediaType {
				case immich.TypeImage:
					links.image = name
					la.log.Record(ctx, fileevent.DiscoveredImage, nil, name)
				case immich.TypeVideo:
					links.video = name
					la.log.Record(ctx, fileevent.DiscoveredVideo, nil, name)
				case immich.TypeSidecar:
					links.sidecar = name
					la.log.Record(ctx, fileevent.DiscoveredSidecar, nil, name)
				}
				dirLinks[linkBase] = links
				fsCatalog[dir] = dirLinks
			}
			return nil
		})
	la.catalogs[fsys] = fsCatalog
	return err
}

func (la *LocalAssetBrowser) Browse(ctx context.Context) chan *browser.LocalAssetFile {
	fileChan := make(chan *browser.LocalAssetFile)
	// Browse all given FS to collect the list of files
	go func(ctx context.Context) {
		defer close(fileChan)
		var err error

		errFn := func(name string, err error) {
			if err != nil {
				la.log.Record(ctx, fileevent.Error, nil, name, "error", err.Error())
			}
		}
		for _, fsys := range la.fsyss {
			dirLinks := la.catalogs[fsys]
			dirKeys := gen.MapKeys(dirLinks)
			sort.Strings(dirKeys)
			for _, d := range dirKeys {
				linksList := la.catalogs[fsys][d]
				linksKeys := gen.MapKeys(linksList)
				sort.Strings(linksKeys)
				for _, l := range linksKeys {
					var a *browser.LocalAssetFile
					links := linksList[l]

					if links.image != "" {
						a, err = la.assetFromFile(fsys, links.image)
						if err != nil {
							errFn(links.image, err)
							return
						}
						if links.video != "" {
							a.LivePhoto, err = la.assetFromFile(fsys, links.video)
							if err != nil {
								errFn(links.video, err)
								return
							}
						}
					} else if links.video != "" {
						a, err = la.assetFromFile(fsys, links.video)
						if err != nil {
							errFn(links.video, err)
							return
						}
					}

					if links.sidecar != "" {
						a.SideCar = &metadata.SideCar{
							FileName: links.sidecar,
							OnFSsys:  true,
						}
						la.log.Record(ctx, fileevent.AnalysisAssociatedMetadata, nil, links.sidecar, "main", a.FileName)
					}

					select {
					case <-ctx.Done():
						return
					default:
						fileChan <- a
					}
				}
			}
		}
	}(ctx)

	return fileChan
}

var toOldDate = time.Date(1980, 1, 1, 0, 0, 0, 0, time.UTC)

func (la *LocalAssetBrowser) assetFromFile(fsys fs.FS, name string) (*browser.LocalAssetFile, error) {
	a := &browser.LocalAssetFile{
		FileName:  name,
		Title:     filepath.Base(name),
		DateTaken: metadata.TakeTimeFromName(filepath.Base(name)), // TODO: fix at merge TakeTimeFromPath
		FSys:      fsys,
	}

	i, err := fs.Stat(fsys, name)
	if err != nil {
		return nil, err
	}
	a.FileSize = int(i.Size())
	if a.DateTaken.IsZero() {
		err = la.ReadMetadataFromFile(a)
		if err != nil {
			return nil, err
		}
		if a.DateTaken.Before(toOldDate) {
			switch la.whenNoDate {
			case "FILE":
				a.DateTaken = i.ModTime()
			case "NOW":
				a.DateTaken = time.Now()
			}
		}
	}
	return a, nil
}

/*
func (la *LocalAssetBrowser) handleFolder(ctx context.Context, fsys fs.FS, folder string) error {
	entries, err := fs.ReadDir(fsys, folder)
	if err != nil {
		return err
	}

nextFile:
	for _, e := range entries {
		if e.IsDir() {
			continue
		}
		name := e.Name()
		fileName := path.Join(folder, name)
		ext := strings.ToLower(path.Ext(name))

		t := la.sm.TypeFromExt(ext)
		switch t {
		default:
			la.log.Record(ctx, fileevent.DiscoveredUnsupported, nil, fileName, "reason", "unsupported file type")
			continue nextFile
		case immich.TypeSidecar:
			la.log.Record(ctx, fileevent.DiscoveredSidecar, nil, fileName)
			continue nextFile
		case immich.TypeImage:
		case immich.TypeVideo:
		}

		f := browser.LocalAssetFile{
			FSys:      fsys,
			FileName:  path.Join(folder, name),
			Title:     path.Base(name),
			FileSize:  0,
			Err:       err,
			DateTaken: metadata.TakeTimeFromPath(name),
		}

		s, err := e.Info()
		if err != nil {
			f.Err = err
		} else {
			f.FileSize = int(s.Size())
			if f.DateTaken.IsZero() {
				err = la.ReadMetadataFromFile(&f)
				_ = err
				if f.DateTaken.Before(toOldDate) {
					switch la.whenNoDate {
					case "FILE":
						f.DateTaken = s.ModTime()
					case "NOW":
						f.DateTaken = time.Now()
					}
				}
			}
			la.checkSidecar(ctx, &f, entries, folder, name)
		}

		switch t {
		case immich.TypeImage:
			la.log.Record(ctx, fileevent.DiscoveredImage, f, fileName)
		case immich.TypeVideo:
			la.log.Record(ctx, fileevent.DiscoveredVideo, f, fileName)
		}

		// Check if the context has been cancelled
		select {
		case <-ctx.Done():
			// If the context has been cancelled, return immediately
			return ctx.Err()
		default:
			fileChan <- &f
		}
	}
	return nil
}

func (la *LocalAssetBrowser) checkSidecar(ctx context.Context, f *browser.LocalAssetFile, entries []fs.DirEntry, dir, name string) bool {
	assetBase := la.baseNames(name)

	for _, name := range assetBase {
		xmp := name + ".[xX][mM][pP]"
		for _, e := range entries {
			m, err := path.Match(xmp, e.Name())
			if err != nil {
				panic(err)
			}
			if m {
				f.SideCar = &metadata.SideCar{
					FileName: path.Join(dir, e.Name()),
					OnFSsys:  true,
				}
				la.log.Record(ctx, fileevent.AnalysisAssociatedMetadata, nil, path.Join(dir, e.Name()), "main", f.FileName)
				return true
			}
		}
	}
	return false
}

func (la *LocalAssetBrowser) baseNames(n string) []string {
	n = escapeName(n)
	names := []string{n}
	ext := path.Ext(n)
	for {
		if ext == "" {
			return names
		}
		if la.sm.TypeFromExt(ext) == "" {
			return names
		}
		n = strings.TrimSuffix(n, ext)
		names = append(names, n, n+".*")
		ext = path.Ext(n)
	}
}


func escapeName(n string) string {
	b := strings.Builder{}
	for _, c := range n {
		switch c {
		case '*', '?', '[', ']', '^':
			b.WriteRune('\\')
		case '\\':
			if runtime.GOOS != "windows" {
				b.WriteRune('\\')
			}
		}
		b.WriteRune(c)
	}
	return b.String()
}
*/

func (la *LocalAssetBrowser) ReadMetadataFromFile(a *browser.LocalAssetFile) error {
	ext := strings.ToLower(path.Ext(a.FileName))

	// Open the file
	r, err := a.PartialSourceReader()
	if err != nil {
		return err
	}
	m, err := metadata.GetFromReader(r, ext)
	if err == nil {
		a.DateTaken = m.DateTaken
	}
	return err
}<|MERGE_RESOLUTION|>--- conflicted
+++ resolved
@@ -4,12 +4,8 @@
 	"context"
 	"io/fs"
 	"path"
-<<<<<<< HEAD
 	"path/filepath"
 	"sort"
-=======
-	"runtime"
->>>>>>> 772246bb
 	"strings"
 	"time"
 
