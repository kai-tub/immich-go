--- conflicted
+++ resolved
@@ -2,7 +2,6 @@
 
 import (
 	"fmt"
-	"immich-go/helpers/tzone"
 	"io"
 	"io/fs"
 	"path"
@@ -39,13 +38,9 @@
 	switch strings.ToLower(ext) {
 	case ".heic", ".heif":
 		dateTaken, err = readHEIFDateTaken(r)
-<<<<<<< HEAD
-	case ".jpg", ".jpeg", ".cr2":
-=======
 	case ".jpg", ".jpeg", ".dng", ".cr2":
->>>>>>> 4ff44320
 		dateTaken, err = readExifDateTaken(r)
-	case ".mp4", ".mov", ".cr3":
+	case ".mp4", ".mov":
 		dateTaken, err = readMP4DateTaken(r)
 	case ".cr3":
 		dateTaken, err = readCR3DateTaken(r)
@@ -98,29 +93,8 @@
 		return time.Time{}, err
 	}
 
-<<<<<<< HEAD
-	return a, nil
-}
-
-func convertTime32(timestamp uint32) time.Time {
-	local, _ := tzone.Local()
-	return time.Unix(int64(timestamp)-int64(2082844800), 0).In(local)
-}
-func convertTime64(timestamp uint64) time.Time {
-	local, _ := tzone.Local()
-	// Unix epoch starts on January 1, 1970, subtracting the number of seconds from January 1, 1904 to January 1, 1970.
-	epochOffset := int64(2082844800)
-
-	// Convert the creation time to Unix timestamp
-	unixTimestamp := int64(timestamp>>32) - epochOffset
-
-	// Convert the Unix timestamp to time.Time
-	return time.Unix(unixTimestamp, 0).In(local)
-}
-=======
 	filler := make([]byte, 4)
 	r.Read(filler)
->>>>>>> 4ff44320
 
 	md, err := getExifFromReader(r)
 	return md.DateTaken, err
